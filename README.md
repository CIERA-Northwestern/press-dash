# CIERA Press Dashboard

<<<<<<< HEAD
[![Installation and Tests](https://github.com/CIERA-Northwestern/press-dash/actions/workflows/installation_and_tests.yml/badge.svg)](https://github.com/CIERA-Northwestern/press-dash/actions/workflows/installation_and_tests.yml)

This dashboard provides a way for interested individuals to explore data regarding press and news related to CIERA.

Instructions are provided below for various levels of usage.
Even if you have never edited code before, the goal of the instructions in [Level 2](#level-2-using-the-dashboard-on-your-computer) is for you to run the dashboard on your computer.
On the other end of things, if you are comfortable with routine use of git, code testing, etc., then jump to [Level 4](#level-4-significant-customization-and-editing) to get an overview of how the dashboard works and what you might want to edit.
=======
This is a template repository for creating a simple exploratory data-science dashboard for a userbase with widely-varying technical backgrounds.
Data is explored using [Streamlit](https://streamlit.io/).
Preprocessing is wrapped into the Streamlit dashboard for lightweight datasets,
while for ones requiring more processing there is data pipeline functionality,
including automating the use of [Python notebooks](https://jupyter.org/).
This template repository uses a blend of real and fake data---any analysis contained within is for demonstration purposes only.

This repository was originally built for the [Center for Interdisciplinary Exploration and Research in Astrophysics (CIERA)](https://ciera.northwestern.edu/) at Northwestern University,
according to the design specifications listed below.

<details>
<summary> <b>Internally maintained</b> </summary>

CIERA should be able to maintain existing dashboards without external expertise.
CIERA is home to a deep pool of technical expertise, both due to its nature as an astrophysics research center and due to years of work by its leadership and community.
If the right tools are selected when building the dashboard, the necessary expertise to maintain it should be on hand.

Accordingly, the dashboard is built on
Python and shell scripting.
Streamlit was selected as the dashboard framework because Streamlit is compatible with matplotlib,
and a Streamlit dashboard script differs from a traditional plot-generation script by only a few lines of Python.

We evaluated the Cognos Analytics Business Intelligence System as an alternative dashboard platform.
Cognos is widely used by the Northwestern data community, and is the platform through which most of the official data is accessed.
However, creating a Cognos dashboard depends on utilizing a graphical UI which no one at CIERA is familiar with,
rather than techniques used day-in and day-out.
</details>

<details>
<summary><b>Accessible</b></summary>
CIERA staff, who do not necessarily have a coding background, should be able to use existing dashboards with as little effort as possible. In particular, CIERA staff should be able to perform extensive plot tuning, explore the data, upload new data, and modify the config.

For most dashboards built via this template the dashboard is accessible online, and all of those features are possible to complete in the web browser with only a few clicks.
This avoids many users ever needing to use git or navigate their computer with command line.

Another reason we did not select Cognos is because of accessibility---gaining access to data and a Cognos dashboard can require working through several layers of permission.
</details>

<details>
<summary><b>Functions offline</b></summary>
There should be a way to create and share private dashboards, including on closed-networks.

Fortunately, streamlit is compatible with this: it can be run locally even more-easily than it can be hosted online.
This does require additional steps for the user, compared to viewing the dashboard on the web, but those steps are well-defined and brief.
</details>

<details>
<summary><b>Easily shared</b></summary>

Streamlit provides a [free service for hosting streamlit apps](https://streamlit.io/cloud), and if that is retired there are other options to host the application.
</details>

<details>
<summary><b>Clarity is prioritized</b></summary>
If there is a choice between two comparable solutions, one of which is more robust and the other of which is easier to understand, the more-understandable option is preferred.
This goes hand-in-hand with maintenance.

This is possible because there is an emphasis on being a template, not a library.
While the template comes with a solid library, users are encouraged to modify the code for their own purposes,
and the code is simple enough to not require a class-centric approach.
</details>

<details>
<summary><b>Widely applicable</b></summary>
Much of the data employed by CIERA staff follow a common format:
categorized time-series data.
Examples include news articles over time, grants and proposals per year, and outreach activities over time.
The default dashboard library comes with tools to visualize such data straightforwardly.
As such, the dashboard template is widely applicable to the common scenario of communicating a business or institution's growth over time.
</details>

<details>
<summary><b>Robust dependencies</b></summary>
The dashboard exclusively uses libraries that are supported by a broad community.
</details>

---

Steps to adapt the template as your own:
1. **Fork** the repository.
2. **Verify** functionality and understanding of the repository as is by going through the existing template readme below, including running tests.
3. **Rename** `./root_dash_lib` to an appropriate name, e.g. `./revolutionary_dash_lib`.
4. **Update** `./setup.py` with the new library name and both `./setup.py` and `./requirements.txt` with any new packages that your dashboard requires.
5. **Modify** the modules in the directory formerly known as `root_dash_lib` for your use case. It is very likely you need to edit the renamed `root_dash_lib/user_utils`, but you may not need to update the other modules.
6. **Update the README** (found below) and remove everything above the double lines (including this sentence).

---
---

# <**Title**>

[![Installation and Tests](https://github.com/zhafen/root-dash/actions/workflows/installation_and_tests.yml/badge.svg)](https://github.com/zhafen/root-dash/actions/workflows/installation_and_tests.yml)

<**root-dash**: The above button tracks the status of code tests for the repository. You need to replace the URLs in the markdown with your own URLs.>

This <**data-science dashboard**> provides a way for interested individuals to explore data regarding <**your data source**>.
This dashboard setup is primarily for exploratory or explanatory data analysis common in academia,
whereas preditive data analysis is more common outside academia.
Predictive data science dashboards may differ in usage and structure.

Instructions are provided below for various levels of usage.
Even if you have never edited code before, the goal of the instructions in [Level 1](#level-1-changing-the-configuration-and-data) is for you to update the data and settings of a pre-existing dashboard running online.
On the other end of things, if you are comfortable with routine use of git, code testing, etc., [Level 4](#level-4-significant-customization-and-editing) provides an overview of how the dashboard works and what you might want to edit.
It is still recommended you briefly skim through the previous sections, even if you are comfortable with a higher level, as they describe general use.
>>>>>>> bee03d57

## Table of Contents

- [Level 0: Using the Dashboard Online](#level-0-using-the-dashboard-online)
- [Level 1: Changing the Configuration and Data](#level-1-changing-the-configuration-and-data)
- [Level 2: Using the Dashboard on your Computer](#level-2-using-the-dashboard-on-your-computer)
- [Level 3: Making Some Edits to the Code](#level-3-making-some-edits-to-the-code)
- [Level 4: Significant Customization and Editing](#level-4-significant-customization-and-editing)
- [Level 5: Additional Features](#level-5-additional-features)

## Level 0: Using the Dashboard Online

The dashboard has a plethora of features that can be interacted with via a web interface.
If the dashboard is currently live at [ciera-press-zach](https://ciera-press-zach.streamlit.app), you can use the dashboard without any additional effort.
One of the main features is the application of filters and the ability to download the edited data and images.
While the interface should be relatively intuitive, a helpful tip is that you can reset your choices by refreshing the page.

## Level 1: Updating the Configuration and Data

When the dashboard is hosted on the web in some cases you can edit the configuration and data without ever needing to download anything and view the updated dashboard without ever needing to download anything.
This is possible for dashboards where the computations are sufficiently light to be wrapped into the interactive dashboard.

### Editing the Config

Some options are only available in the `config.yml` file found in the `src` directory (`./src/config.yml` if you are in the root directory, i.e. [here](https://github.com/CIERA-Northwestern/press-dash/blob/main/src/config.yml)).
You can edit this on github by clicking on the edit button in the upper right, provided you are logged in with an account that has the necessary permissions.
Locally this can be edited with TextEdit (mac), Notepad (Windows), or your favorite code editor.

### Updating the Data

The raw data lives in [the `data/raw_data` folder](https://github.com/CIERA-Northwestern/press-dash/tree/main/data/raw_data).
To update the data used, add and/or replace the data in this folder.
You can do this on github by clicking the "Add file" button in the upper right hand corner.
The pipeline will automatically select the most recent data.

## Level 2: Using the Dashboard on your Computer

If you need a private dashboard or you need to run more-intensive data processing you'll need to run the dashboard on your computer.

### Downloading the Code

The code lives in a git repository, but you don't have to know git to retrieve and use it.
The process for downloading the code is as follows:

1. Click on the green "Code" button on [the GitHub repository](https://github.com/CIERA-Northwestern/press-dash), near the top of the page.
2. Select "Download ZIP."
3. Extract the downloaded ZIP file.
4. Optional: Move the extracted folder (`press-dash`; referred to as the code's "root directory") to a more-permanent location.

### Installing the Dashboard

Running the dashboard requires Python.
If you do not have Python on your computer it is recommended you download and install [Miniconda](https://docs.conda.io/en/main/miniconda.html).
Note that macs typically have a pre-existing Python installation, but this installation is not set up to install new packages easily, and the below instructions may not work.
Therefore it is still recommended that you install via miniconda even if your system has Python pre-installed.

Open the directory containing the code (the root directory) in your terminal or command prompt.
If youre a mac user and you've never used a terminal or command prompt before
you can do this by right clicking the extracted folder and selecting "New Terminal at Folder" ([more info](https://support.apple.com/guide/terminal/open-new-terminal-windows-and-tabs-trmlb20c7888/mac); [Windows Terminal is the windows equivalent](https://learn.microsoft.com/en-us/windows-server/administration/windows-commands/windows-commands)).

Once inside the root directory and in a terminal, you can install the code by executing the command
```
pip install -e .
```

### Running the Dashboard Locally

Inside the root directory and in a terminal window, enter
```
streamlit run src/dashboard.py
```
This will open the dashboard in a tab in your default browser.
This does not require internet access.

### Running the Data Pipeline

To run the data-processing pipeline, while in the root directory run the following command in your terminal:
```
./src/pipeline.sh ./src/config.yml
```

### Viewing the Logs

Usage logs are automatically output to the `logs` directory.
You can open the notebooks as you would a normal Python notebook, if you are familiar with those.

## Level 3: Making Some Edits to the Code

### Downloading the Code (with git)

A basic familiarity with git is highly recommended if you intend to edit the code yourself.
There are many good tutorials available (e.g.
[GitHub's "Git Handbook"](https://guides.github.com/introduction/git-handbook/),
[Atlassian Git Tutorial](https://www.atlassian.com/git/tutorials),
[Git - The Simple Guide](http://rogerdudler.github.io/git-guide/),
[Git Basics](https://git-scm.com/book/en/v2/Getting-Started-Git-Basics)).
For convenience, the main command you need to download the code with git is
```
<<<<<<< HEAD
git clone git@github.com:CIERA-Northwestern/press-dash.git`
=======
git clone git@github.com:zhafen/root-dash.git
>>>>>>> bee03d57
```

### If you edit anything, edit `<short name>_dash_lib/user_utils.py`

This file contains two functions essential to working with arbitrary data:

1. `load_data`, which the user must edit to ensure it loads the data into a DataFrame.
2. `preprocess_data`, which will make alterations to the loaded data.

Just by changing these two functions and the config you can adapt the pipeline to a wide variety of purposes.

### Editing the Pipeline

If you want to change the more intensive data-processing, edit `src/transform.ipynb`.
The data-processing pipeline runs this notebook when you execute the bash script `./src/pipeline.sh`,
and saves the output in the logs.
It is recommended to use the config whenever possible for any new variables introduced.

### Adding to the Pipeline

You can add additional notebooks to the data-processing pipeline.
Just make the notebook, place it in the `src` dir, and add its name to the array at the top of `src/pipeline.sh`.

### Editing the Streamlit Script

The interactive dashboard is powered by [Streamlit](https://streamlit.io/), a Python library that enables easy interactive access.
Streamlit is built on a very simple idea---to make something interactive, just rerun the script every time the user makes a change.
This enables editing the streamlit script to be almost exactly like an ordinary Python script.
If you know how to make plots in Python, then you know how to make interactive plots with Streamlit.

<<<<<<< HEAD
If you want to change the Streamlit dashboard, edit `src/dashboard.py`.
Much of the Streamlit functionality is also encapsulated in utility functions inside the `press_dash_lib/` directory, particularly in `press_dash_lib/streamlit_utils.py`.
=======
The basic streamlit dashboard that starts up is a general-purpose dashboard,
for which the majority of the code exists in `<short name>_dash_lib/pages/base_page.py`
The file `src/dashboard.py`calls the main function in `base_page.py` by default,
but can be edited to call the main function of a different file by default instead.
Much of the Streamlit functionality is also encapsulated in utility functions inside the `<short name>_dash_lib/` directory.

>>>>>>> bee03d57
Streamlit speeds up calculations by caching calls to functions.
If a particular combination of arguments has been passed to the function
(and the function is wrapped in the decorator `st.cache_data` or `st.cache_resource`)
then the results are stored in memory for easy access if the same arguments are passed again.

## Level 4: Significant Customization and Editing

Before making significant edits it is recommended you make your own fork of the dashboard repository,
and make your own edits as a branch.
This will enable you to share your edits as a pull request.

### Repository Structure
The repository is structured as follows:
```
press-dash/
│
├── README.md                   # Documentation for the project
├── __init__.py
├── src                         # Source code directory
│   ├── __init__.py
|   ├── config.yml              # Configuration file for the dashboard
│   ├── dashboard.py            # Script for interactive dashboard
│   ├── pipeline.sh             # Shell script for running data pipeline
│   └── transform.ipynb         # Jupyter notebook for data transformation
├── root_dash_lib               # Custom library directory
│   ├── __init__.py
│   ├── user_utils.py           # Utilities specific to the dashboard. Must be edited.
│   ├── dash_utils.py           # Utilities for creating widgets and accepting input.
│   ├── data_utils.py           # Utilities for general-purpose data handling
│   ├── plot_utils.py           # Utilities for plotting data.
│   ├── time_series_utils.py    # Utilities for working with time series.
│   └── pages                   # Dashboard page templates.
│       ├── __init__.py
│       ├── base_page.py       # The default dashboard setup. High flexibility.
│       └── panels_page.py      # A multi-panel dashboard example.
├── setup.py                    # Script for packaging the project
├── requirements.txt            # List of project dependencies
├── data                        # Data storage directory
│   ├── raw_data                # Raw data directory
<<<<<<< HEAD
│   └── processed_data          # Processed data directory
├── test                       # Test directory
=======
│   |   ├── <your raw data>.csv 
│   |   └── <more raw data>.xlsx
│   └── processed_data          # Processed data directory
│       ├── <your processed data>.csv
│       └── <more processed data>.csv
├── test                        # Test directory
>>>>>>> bee03d57
│   ├── __init__.py
|   ├── config.yml              # Configuration file for the tests.
│   ├── test_pipeline.py        # Unit tests for data pipeline
│   ├── test_streamlit.py       # Unit tests for the dashboard
│   └── lib_for_tests           # Used to load the default test dataset,
│       ├── __init__.py         # enabling users to change the code and check
│       └── press_data_utils.py     # if their changes broke any functionality.
├── conftest.py                 # Configuration for test suite
└── test_data                   # Test datasets
```

### The Test Suite

The dashboard comes with a suite of code tests that help ensure base functionality.
It is recommended you run these tests both before and after editing the code.
To run the tests, simply navigate to the code's root directory and enter
```
pytest
```

### Updating the Usage and Installation Instructions

If your edits include new packages, you need to add them to both `requirements.txt` and `setup.py`.
You may also consider changing the metadata in `setup.py`.

### Deploying on the Web
You can deploy your app on the web using Streamlit sharing.
Visit [Streamlit Sharing](https://streamlit.io/sharing) for more information.

**Note:** you cannot deploy a streamlit app where the source is a repository owned by the organization, unless you can log into that organization's github account.
This is true even if you have full read/write access to the organization's repositories.
Instead you must create a fork of the repository you want to deploy, and point streamlit.io to that fork.

## Level 5: Additional Features

### Using and Editing Multiple Dashboards

It is recommended that your repositories that use this dashboard template are a fork of the template.
Unfortunately you cannot have multiple official forks of a single repository, nor can you have a private fork, which is necessary for dashboards with sensitive data.
However, you can create a "manual" fork in both cases, as described below.

1. **Create a New Repository**: In your GitHub/Atlassian account, create a new repository. The repository can be set to "Private" if you wish.

2. **Clone the Original Repository**: Clone the public repository to your local machine and navigate to the cloned repository directory.

   ```bash
   git clone https://github.com/zhafen/root-dash.git
   cd your-public-repo
   ```

3. **Change the setup for the remote repositories**: Designate the repository you cloned from as `upstream`, and create a new origin with the url of your private repository.

   ```bash
   git remote rename origin upstream
   git remote add origin https://github.com/<your-username>/<your-private-repo>.git
   ```

4. **Check the result**: If done correctly, the output of `git remote -v` should be

    ```bash
    git remote -v
    ```

    > ```
    > origin  git@github.com:<your-username>.git (fetch)
    > origin  git@github.com:<your-username>.git (push)
    > upstream        git@github.com:zhafen/root-dash.git (fetch)
    > upstream        git@github.com:zhafen/root-dash.git (push)
    > ```

4. **Push to the Private Repository**: Push all branches and tags to your new private repository:

   ```bash
   git push origin --all
   git push origin --tags
   ```

### Continuous Integration

Continuous integration (automated testing) is an excellent way to check if your dashboard is likely to function for other users.
You can enable continuous integration [via GitHub Actions](https://docs.github.com/en/actions/automating-builds-and-tests/about-continuous-integration) (also available in a tab at the top of your github repo), including adding a badge showing the status of your tests
(shown at the top of this page).
Some tests don't work on continuous integration,
and are disabled until the underlying issues are addressed.
Continuous integration can be tested locally using [act](https://github.com/nektos/act),
which may be helpful if the issues that occur during continuous integration are system specific.

### Deploying a Private App
Streamlit has the option to deploy your code without sharing it publicly.
More information can be found [in this section of the Streamlit Sharing documentation](https://docs.streamlit.io/streamlit-community-cloud/share-your-app#make-your-app-public-or-private).


---

ChatGPT was used in the construction of this document.<|MERGE_RESOLUTION|>--- conflicted
+++ resolved
@@ -1,6 +1,5 @@
 # CIERA Press Dashboard
 
-<<<<<<< HEAD
 [![Installation and Tests](https://github.com/CIERA-Northwestern/press-dash/actions/workflows/installation_and_tests.yml/badge.svg)](https://github.com/CIERA-Northwestern/press-dash/actions/workflows/installation_and_tests.yml)
 
 This dashboard provides a way for interested individuals to explore data regarding press and news related to CIERA.
@@ -8,112 +7,6 @@
 Instructions are provided below for various levels of usage.
 Even if you have never edited code before, the goal of the instructions in [Level 2](#level-2-using-the-dashboard-on-your-computer) is for you to run the dashboard on your computer.
 On the other end of things, if you are comfortable with routine use of git, code testing, etc., then jump to [Level 4](#level-4-significant-customization-and-editing) to get an overview of how the dashboard works and what you might want to edit.
-=======
-This is a template repository for creating a simple exploratory data-science dashboard for a userbase with widely-varying technical backgrounds.
-Data is explored using [Streamlit](https://streamlit.io/).
-Preprocessing is wrapped into the Streamlit dashboard for lightweight datasets,
-while for ones requiring more processing there is data pipeline functionality,
-including automating the use of [Python notebooks](https://jupyter.org/).
-This template repository uses a blend of real and fake data---any analysis contained within is for demonstration purposes only.
-
-This repository was originally built for the [Center for Interdisciplinary Exploration and Research in Astrophysics (CIERA)](https://ciera.northwestern.edu/) at Northwestern University,
-according to the design specifications listed below.
-
-<details>
-<summary> <b>Internally maintained</b> </summary>
-
-CIERA should be able to maintain existing dashboards without external expertise.
-CIERA is home to a deep pool of technical expertise, both due to its nature as an astrophysics research center and due to years of work by its leadership and community.
-If the right tools are selected when building the dashboard, the necessary expertise to maintain it should be on hand.
-
-Accordingly, the dashboard is built on
-Python and shell scripting.
-Streamlit was selected as the dashboard framework because Streamlit is compatible with matplotlib,
-and a Streamlit dashboard script differs from a traditional plot-generation script by only a few lines of Python.
-
-We evaluated the Cognos Analytics Business Intelligence System as an alternative dashboard platform.
-Cognos is widely used by the Northwestern data community, and is the platform through which most of the official data is accessed.
-However, creating a Cognos dashboard depends on utilizing a graphical UI which no one at CIERA is familiar with,
-rather than techniques used day-in and day-out.
-</details>
-
-<details>
-<summary><b>Accessible</b></summary>
-CIERA staff, who do not necessarily have a coding background, should be able to use existing dashboards with as little effort as possible. In particular, CIERA staff should be able to perform extensive plot tuning, explore the data, upload new data, and modify the config.
-
-For most dashboards built via this template the dashboard is accessible online, and all of those features are possible to complete in the web browser with only a few clicks.
-This avoids many users ever needing to use git or navigate their computer with command line.
-
-Another reason we did not select Cognos is because of accessibility---gaining access to data and a Cognos dashboard can require working through several layers of permission.
-</details>
-
-<details>
-<summary><b>Functions offline</b></summary>
-There should be a way to create and share private dashboards, including on closed-networks.
-
-Fortunately, streamlit is compatible with this: it can be run locally even more-easily than it can be hosted online.
-This does require additional steps for the user, compared to viewing the dashboard on the web, but those steps are well-defined and brief.
-</details>
-
-<details>
-<summary><b>Easily shared</b></summary>
-
-Streamlit provides a [free service for hosting streamlit apps](https://streamlit.io/cloud), and if that is retired there are other options to host the application.
-</details>
-
-<details>
-<summary><b>Clarity is prioritized</b></summary>
-If there is a choice between two comparable solutions, one of which is more robust and the other of which is easier to understand, the more-understandable option is preferred.
-This goes hand-in-hand with maintenance.
-
-This is possible because there is an emphasis on being a template, not a library.
-While the template comes with a solid library, users are encouraged to modify the code for their own purposes,
-and the code is simple enough to not require a class-centric approach.
-</details>
-
-<details>
-<summary><b>Widely applicable</b></summary>
-Much of the data employed by CIERA staff follow a common format:
-categorized time-series data.
-Examples include news articles over time, grants and proposals per year, and outreach activities over time.
-The default dashboard library comes with tools to visualize such data straightforwardly.
-As such, the dashboard template is widely applicable to the common scenario of communicating a business or institution's growth over time.
-</details>
-
-<details>
-<summary><b>Robust dependencies</b></summary>
-The dashboard exclusively uses libraries that are supported by a broad community.
-</details>
-
----
-
-Steps to adapt the template as your own:
-1. **Fork** the repository.
-2. **Verify** functionality and understanding of the repository as is by going through the existing template readme below, including running tests.
-3. **Rename** `./root_dash_lib` to an appropriate name, e.g. `./revolutionary_dash_lib`.
-4. **Update** `./setup.py` with the new library name and both `./setup.py` and `./requirements.txt` with any new packages that your dashboard requires.
-5. **Modify** the modules in the directory formerly known as `root_dash_lib` for your use case. It is very likely you need to edit the renamed `root_dash_lib/user_utils`, but you may not need to update the other modules.
-6. **Update the README** (found below) and remove everything above the double lines (including this sentence).
-
----
----
-
-# <**Title**>
-
-[![Installation and Tests](https://github.com/zhafen/root-dash/actions/workflows/installation_and_tests.yml/badge.svg)](https://github.com/zhafen/root-dash/actions/workflows/installation_and_tests.yml)
-
-<**root-dash**: The above button tracks the status of code tests for the repository. You need to replace the URLs in the markdown with your own URLs.>
-
-This <**data-science dashboard**> provides a way for interested individuals to explore data regarding <**your data source**>.
-This dashboard setup is primarily for exploratory or explanatory data analysis common in academia,
-whereas preditive data analysis is more common outside academia.
-Predictive data science dashboards may differ in usage and structure.
-
-Instructions are provided below for various levels of usage.
-Even if you have never edited code before, the goal of the instructions in [Level 1](#level-1-changing-the-configuration-and-data) is for you to update the data and settings of a pre-existing dashboard running online.
-On the other end of things, if you are comfortable with routine use of git, code testing, etc., [Level 4](#level-4-significant-customization-and-editing) provides an overview of how the dashboard works and what you might want to edit.
-It is still recommended you briefly skim through the previous sections, even if you are comfortable with a higher level, as they describe general use.
->>>>>>> bee03d57
 
 ## Table of Contents
 
@@ -212,11 +105,7 @@
 [Git Basics](https://git-scm.com/book/en/v2/Getting-Started-Git-Basics)).
 For convenience, the main command you need to download the code with git is
 ```
-<<<<<<< HEAD
 git clone git@github.com:CIERA-Northwestern/press-dash.git`
-=======
-git clone git@github.com:zhafen/root-dash.git
->>>>>>> bee03d57
 ```
 
 ### If you edit anything, edit `<short name>_dash_lib/user_utils.py`
@@ -247,17 +136,8 @@
 This enables editing the streamlit script to be almost exactly like an ordinary Python script.
 If you know how to make plots in Python, then you know how to make interactive plots with Streamlit.
 
-<<<<<<< HEAD
 If you want to change the Streamlit dashboard, edit `src/dashboard.py`.
 Much of the Streamlit functionality is also encapsulated in utility functions inside the `press_dash_lib/` directory, particularly in `press_dash_lib/streamlit_utils.py`.
-=======
-The basic streamlit dashboard that starts up is a general-purpose dashboard,
-for which the majority of the code exists in `<short name>_dash_lib/pages/base_page.py`
-The file `src/dashboard.py`calls the main function in `base_page.py` by default,
-but can be edited to call the main function of a different file by default instead.
-Much of the Streamlit functionality is also encapsulated in utility functions inside the `<short name>_dash_lib/` directory.
-
->>>>>>> bee03d57
 Streamlit speeds up calculations by caching calls to functions.
 If a particular combination of arguments has been passed to the function
 (and the function is wrapped in the decorator `st.cache_data` or `st.cache_resource`)
@@ -297,17 +177,8 @@
 ├── requirements.txt            # List of project dependencies
 ├── data                        # Data storage directory
 │   ├── raw_data                # Raw data directory
-<<<<<<< HEAD
 │   └── processed_data          # Processed data directory
 ├── test                       # Test directory
-=======
-│   |   ├── <your raw data>.csv 
-│   |   └── <more raw data>.xlsx
-│   └── processed_data          # Processed data directory
-│       ├── <your processed data>.csv
-│       └── <more processed data>.csv
-├── test                        # Test directory
->>>>>>> bee03d57
 │   ├── __init__.py
 |   ├── config.yml              # Configuration file for the tests.
 │   ├── test_pipeline.py        # Unit tests for data pipeline
