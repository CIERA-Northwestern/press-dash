--- conflicted
+++ resolved
@@ -10,21 +10,11 @@
 import sys
 root_dir = os.path.dirname(os.path.dirname(__file__))
 if root_dir not in sys.path:
-<<<<<<< HEAD
-    sys.path.append( root_dir )
-=======
     sys.path.append(root_dir)
->>>>>>> bee03d57
 
 # Call the main function.
 # Change the import here to whatever page you want to load.
 import importlib
-<<<<<<< HEAD
-from press_dash_lib.pages import blank_page
-importlib.reload( blank_page )
-blank_page.main( os.path.join( config_dir, config_fn ) )
-=======
 from root_dash_lib.pages import base_page
 importlib.reload(base_page)
-base_page.main(os.path.join(config_dir, config_fn))
->>>>>>> bee03d57
+base_page.main(os.path.join(config_dir, config_fn))